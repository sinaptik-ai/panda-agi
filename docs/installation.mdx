--- conflicted
+++ resolved
@@ -92,51 +92,6 @@
   </Step>
 </Steps>
 
-<<<<<<< HEAD
-## Docker Setup
-
-For isolated general AI agent environments, install Docker:
-
-<Tabs>
-  <Tab title="Ubuntu/Debian">
-    ```bash
-    # Update package index
-    sudo apt-get update
-    
-    # Install Docker
-    sudo apt-get install docker.io
-    
-    # Start Docker service
-    sudo systemctl start docker
-    sudo systemctl enable docker
-    
-    # Add user to docker group
-    sudo usermod -aG docker $USER
-    ```
-  </Tab>
-  
-  <Tab title="macOS">
-    ```bash
-    # Install Docker Desktop
-    brew install --cask docker
-    
-    # Or download from https://docker.com/products/docker-desktop
-    ```
-  </Tab>
-  
-  <Tab title="Windows">
-    ```powershell
-    # Install Docker Desktop for Windows
-    # Download from https://docker.com/products/docker-desktop
-    
-    # Or using Chocolatey
-    choco install docker-desktop
-    ```
-  </Tab>
-</Tabs>
-
-=======
->>>>>>> 5cf22075
 ## API Key Configuration
 
 To use Panda AGI SDK, you need an API key that you can obtain from the PandaAGI platform:
