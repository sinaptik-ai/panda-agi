"""
Main entry point for the PandaAGI SDK API.
"""

import logging
import os
import sys

from dotenv import load_dotenv
from fastapi import FastAPI
from fastapi.middleware.cors import CORSMiddleware
from middleware.auth import AuthMiddleware
from routes import agent, auth, conversation, files, health, artifacts, subscription

# Load environment variables from .env file
load_dotenv()

# Configure logging with more explicit settings
logging.basicConfig(
    level=logging.DEBUG,
    format="%(asctime)s - %(name)s - %(levelname)s - %(message)s",
    handlers=[
        logging.StreamHandler(sys.stdout),  # Ensure output goes to stdout
        logging.FileHandler("api.log"),  # Also log to file
    ],
)

logger = logging.getLogger("panda_agi_api")
logger.setLevel(logging.DEBUG)

app = FastAPI(title="PandaAGI SDK API", version="1.0.0")

# Add CORS middleware
<<<<<<< HEAD
=======
# Define allowed origins for CORS
# When allow_credentials=True, we cannot use wildcard "*" for origins
allowed_origins = ["http://localhost:3000", "http://localhost:3001"]

# Add environment variable support for additional origins
additional_origins = os.getenv("CORS_ALLOWED_ORIGINS", "").split(",")
if additional_origins and additional_origins[0]:  # Only add if not empty
    allowed_origins.extend([origin.strip() for origin in additional_origins])
>>>>>>> 20d98f69

app.add_middleware(
    CORSMiddleware,
    allow_origins=allowed_origins,
    allow_credentials=True,
    allow_methods=["*"],
    allow_headers=["*"],
)

# Add Authentication middleware
app.add_middleware(AuthMiddleware)

# Include routers
app.include_router(agent.router)
app.include_router(auth.router)
app.include_router(conversation.router)
app.include_router(files.router)
app.include_router(health.router)
app.include_router(artifacts.router)
app.include_router(subscription.router)

if __name__ == "__main__":
    import uvicorn

    # Allow reload to be controlled by environment variable
    # Defaults to True for development, can be set to False in production
    reload_enabled = os.getenv("FASTAPI_RELOAD", "false").lower() in (
        "true",
        "1",
        "yes",
    )
    print("Reload enabled: ", reload_enabled)

    uvicorn.run("main:app", host="0.0.0.0", port=8001, reload=reload_enabled)<|MERGE_RESOLUTION|>--- conflicted
+++ resolved
@@ -31,8 +31,6 @@
 app = FastAPI(title="PandaAGI SDK API", version="1.0.0")
 
 # Add CORS middleware
-<<<<<<< HEAD
-=======
 # Define allowed origins for CORS
 # When allow_credentials=True, we cannot use wildcard "*" for origins
 allowed_origins = ["http://localhost:3000", "http://localhost:3001"]
@@ -41,7 +39,6 @@
 additional_origins = os.getenv("CORS_ALLOWED_ORIGINS", "").split(",")
 if additional_origins and additional_origins[0]:  # Only add if not empty
     allowed_origins.extend([origin.strip() for origin in additional_origins])
->>>>>>> 20d98f69
 
 app.add_middleware(
     CORSMiddleware,
