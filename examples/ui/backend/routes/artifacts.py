"""
Artifacts routes for the PandaAGI SDK.
"""

import aiohttp
from fastapi import APIRouter, HTTPException, Request, Query
from fastapi.responses import Response
from pydantic import BaseModel
import os
import logging
import traceback
import mimetypes
from uuid import UUID
from typing import Optional

from services.artifacts import ArtifactsService
from utils.markdown_utils import process_markdown_to_pdf
from models.agent import (
    ArtifactResponse,
    ArtifactsListResponse,
    ArtifactNameUpdateRequest,
)

logger = logging.getLogger(__name__)

PANDA_AGI_SERVER_URL = (
    os.environ.get("PANDA_AGI_BASE_URL") or "https://agi-api.pandas-ai.com"
)

# Create router
router = APIRouter(prefix="/artifacts", tags=["artifacts"])


async def process_artifact_markdown_to_pdf(
    file_path: str,
    content_bytes: bytes,
    artifact_id: str,
    session: aiohttp.ClientSession,
    headers: Optional[dict],
    is_public: bool = False,
) -> Optional[Response]:
    """
    Process a markdown file from artifacts and return it as a PDF response.

    Args:
        file_path: Path to the markdown file
        content_bytes: The markdown content as bytes
        artifact_id: The artifact ID
        session: The aiohttp session for making requests
        headers: Headers to use for requests
        is_public: Whether this is a public artifact (affects base URL)

    Returns:
        Response: PDF response if conversion successful, None if should fall back
    """
    logger.debug(f"Converting markdown file to PDF: {file_path}")

    # Define async function to fetch files
    async def fetch_file(url: str, headers: dict) -> bytes:
        async with session.get(url, headers=headers) as resp:
            if resp.status == 200:
                return await resp.read()
            else:
                raise Exception(f"Failed to fetch file from {url}: {resp.status}")

    # Decode markdown content
    markdown_content = content_bytes.decode("utf-8")

    # Get the base URL for resolving relative image paths
    if is_public:
        base_url = f"{PANDA_AGI_SERVER_URL}/artifacts/public/{artifact_id}/"
    else:
        base_url = f"{PANDA_AGI_SERVER_URL}/artifacts/{artifact_id}/"

    # Use the utility function to convert markdown to PDF
    result = await process_markdown_to_pdf(
        markdown_content=markdown_content,
        file_path=file_path,
        base_url=base_url,
        get_file_func=fetch_file,
        headers=headers,
    )

    if result:
        pdf_bytes, pdf_filename = result
        return Response(
            content=pdf_bytes,
            media_type="application/pdf",
            headers={"Content-Disposition": f"inline; filename={pdf_filename}"},
        )
    else:
        # Fall back to regular markdown response if conversion fails
        logger.debug("PDF conversion failed, falling back to markdown response")
        return None


# Security scheme for bearer token


class ArtifactPayload(BaseModel):
    type: str
    name: str
    filepath: str


class ArtifactUpdateRequest(BaseModel):
    """Request model for updating artifact name and public status."""

    name: Optional[str] = None
    is_public: Optional[bool] = None


async def cleanup_artifact(artifact_id: str, api_key: str):
    """
    Clean up an artifact by calling the delete endpoint.

    Args:
        artifact_id: The ID of the artifact to delete
        api_key: The API key for authentication
    """
    try:
        logger.info(f"Cleaning up artifact {artifact_id} due to upload failure")
        async with aiohttp.ClientSession() as session:
            headers = {"X-API-KEY": f"{api_key}"}
            async with session.delete(
                f"{PANDA_AGI_SERVER_URL}/artifacts/{artifact_id}", headers=headers
            ) as cleanup_resp:
                if cleanup_resp.status != 200:
                    logger.error(
                        f"Failed to cleanup creation {artifact_id}: {cleanup_resp.status}"
                    )
                else:
                    logger.info(f"Successfully cleaned up creation {artifact_id}")
    except Exception as cleanup_error:
        logger.error(f"Error during creation cleanup: {cleanup_error}")


async def upload_file_to_s3(
    presigned_post: dict, file_bytes: bytes, relative_path: str = None
):
    upload_url = presigned_post["url"]
    fields = presigned_post["fields"].copy()

    # Determine the filename or relative path to use in the S3 key
    filename = relative_path if relative_path else "file"

    # Replace ${filename} in the key field
    if "${filename}" in fields["key"]:
        fields["key"] = fields["key"].replace("${filename}", filename)

    # Create file-like object from bytes
    from io import BytesIO

    file_obj = BytesIO(file_bytes)

    try:
        async with aiohttp.ClientSession() as session:
            data = aiohttp.FormData()
            # Add fields to form data
            for key, value in fields.items():
                data.add_field(key, value)
            # Add file to form data
            data.add_field("file", file_obj, filename=filename)

            async with session.post(upload_url, data=data) as response:
                response.raise_for_status()
                return response
    except aiohttp.ClientError as e:
        logger.error(f"Error uploading file to S3: {e}")
        raise HTTPException(
            status_code=500, detail=f"Failed to upload file to S3: {str(e)}"
        )


@router.post("/{conversation_id}/save")
async def save_artifact(
    request: Request, conversation_id: str, payload: ArtifactPayload
):
    """Save artifacts to the database"""

    # Get API key from request state (set by AuthMiddleware)
    api_key = getattr(request.state, "api_key", None)

    if not api_key:
        raise HTTPException(status_code=401, detail="Unauthorized")

    artifact_id = None
    try:
        async with aiohttp.ClientSession() as session:
            payload_dict = payload.dict()
            payload_dict["conversation_id"] = conversation_id
            payload_dict["filepath"] = ArtifactsService.get_relative_filepath(
                payload.type, payload.filepath
            )
            headers = {"X-API-KEY": f"{api_key}"}
            async with session.post(
                f"{PANDA_AGI_SERVER_URL}/artifacts", json=payload_dict, headers=headers
            ) as resp:
                response = await resp.json()

                if resp.status != 200:
                    logger.error(f"Error saving creations: {response}")
                    message = (
                        "Unknown error"
                        if "detail" not in response
                        else response["detail"]
                    )

                    raise HTTPException(
                        status_code=resp.status,
                        detail=response.get(
                            "message",
                            message,
                        ),
                    )

                # Store the artifact ID for potential cleanup
                artifact_id = response.get("artifact_id")

        files_generator = ArtifactsService.get_files_for_artifact(
            payload.type, payload.filepath, conversation_id, artifact_id
        )

        async for file_bytes, relative_path in files_generator:
            await upload_file_to_s3(
                response["upload_credentials"], file_bytes, relative_path
            )

        return {"detail": "Creations saved successfully"}
    except HTTPException as e:
        raise e
    except ValueError as e:
        # Clean up artifact if it was created before ValueError occurred
        if artifact_id:
            await cleanup_artifact(artifact_id, api_key)
        raise HTTPException(status_code=400, detail=str(e))
    except Exception as e:
        logger.error(f"Error saving creations: {traceback.format_exc()}")

        # If artifact was created but upload failed, clean it up
        if artifact_id:
            await cleanup_artifact(artifact_id, api_key)

        raise HTTPException(status_code=500, detail="internal server error")


@router.get("/", response_model=ArtifactsListResponse)
async def get_user_artifacts(
    request: Request,
    limit: int = Query(100, ge=1, le=1000),
    offset: int = Query(0, ge=0),
):
    """Get creations for a conversation"""

    # Get API key from request state (set by AuthMiddleware)
    api_key = getattr(request.state, "api_key", None)

    if not api_key:
        raise HTTPException(status_code=401, detail="Unauthorized")

    try:
        async with aiohttp.ClientSession() as session:
            headers = {"X-API-KEY": f"{api_key}"}
            params = {"limit": limit, "offset": offset}
            async with session.get(
                f"{PANDA_AGI_SERVER_URL}/artifacts", headers=headers, params=params
            ) as resp:
                response = await resp.json()

                if resp.status != 200:
                    logger.error(f"Error getting creations: {response}")
                    message = (
                        "Unknown error"
                        if "detail" not in response
                        else response["detail"]
                    )

                    raise HTTPException(
                        status_code=resp.status,
                        detail=response.get(
                            "message",
                            message,
                        ),
                    )

                return response

    except HTTPException as e:
        raise e
    except Exception as e:
        logger.error(f"Error getting creations: {traceback.format_exc()}")
        raise HTTPException(status_code=500, detail="internal server error")


async def _get_public_artifact_file(
<<<<<<< HEAD
    artifact_id: UUID, file_path: str = "index.html"
=======
    artifact_id: UUID, file_path: str = "index.html", raw: bool = False
>>>>>>> 20d98f69
) -> Response:
    """Helper function to get public artifact file content"""
    try:
        async with aiohttp.ClientSession() as session:
            url = f"{PANDA_AGI_SERVER_URL}/artifacts/public/{artifact_id}/{file_path}"
            async with session.get(url) as resp:
                if resp.status != 200:
                    logger.error(f"Error getting creation file: {resp.status}")
                    response = await resp.json()
                    raise HTTPException(
                        status_code=resp.status,
                        detail=f"Failed to get creation file: {response['detail'] if 'detail' in response else resp.status}",
                    )

                # Get content as bytes
                content_bytes = await resp.read()

<<<<<<< HEAD
                # Determine MIME type
=======
                # Check if it's a markdown file and raw mode is not requested
                if file_path.lower().endswith((".md", ".markdown")) and not raw:
                    pdf_response = await process_artifact_markdown_to_pdf(
                        file_path,
                        content_bytes,
                        str(artifact_id),
                        session,
                        None,
                        is_public=True,
                    )
                    if pdf_response:
                        return pdf_response

                # Determine MIME type for non-markdown files or when conversion fails
>>>>>>> 20d98f69
                mime_type, _ = mimetypes.guess_type(file_path)
                if not mime_type:
                    mime_type = "application/octet-stream"

                return Response(content=content_bytes, media_type=mime_type)

    except HTTPException as e:
        raise e
    except Exception as e:
        logger.error(f"Error getting creation file: {traceback.format_exc()}")
        raise HTTPException(status_code=500, detail="internal server error")


@router.get("/public/{artifact_id}/{file_path:path}")
async def get_artifact_file_public(
    request: Request,
    artifact_id: UUID,
    file_path: str,
<<<<<<< HEAD
) -> Response:
    """Get artifact file content (public route, no authentication required)"""
    return await _get_public_artifact_file(artifact_id, file_path)
=======
    raw: bool = Query(False, alias="raw"),
) -> Response:
    """Get artifact file content (public route, no authentication required)"""
    return await _get_public_artifact_file(artifact_id, file_path, raw)
>>>>>>> 20d98f69


@router.get("/{artifact_id}/{file_path:path}")
async def get_artifact_file(
    request: Request,
    artifact_id: str,
    file_path: str,
    raw: bool = Query(False, alias="raw"),
):
    """Get artifact file content"""

    # Get API key from request state (set by AuthMiddleware)
    api_key = getattr(request.state, "api_key", None)

    if not api_key:
        raise HTTPException(status_code=401, detail="Unauthorized")

    try:
        async with aiohttp.ClientSession() as session:
            headers = {"X-API-KEY": f"{api_key}"}
            url = f"{PANDA_AGI_SERVER_URL}/artifacts/{artifact_id}/{file_path}"
            async with session.get(url, headers=headers) as resp:
                if resp.status != 200:
                    logger.error(f"Error getting creation file: {resp.status}")
                    raise HTTPException(
                        status_code=resp.status,
                        detail=f"Failed to get creation file: {resp.status}",
                    )

                # Get content as bytes
                content_bytes = await resp.read()

                # Check if it's a markdown file and raw mode is not requested
                if file_path.lower().endswith((".md", ".markdown")) and not raw:
                    pdf_response = await process_artifact_markdown_to_pdf(
                        file_path,
                        content_bytes,
                        artifact_id,
                        session,
                        headers,
                        is_public=False,
                    )
                    if pdf_response:
                        return pdf_response

                # Determine MIME type for non-markdown files
                mime_type, _ = mimetypes.guess_type(file_path)
                if not mime_type:
                    mime_type = "application/octet-stream"

                return Response(content=content_bytes, media_type=mime_type)

    except HTTPException as e:
        raise e
    except Exception as e:
        logger.error(f"Error getting creation file: {traceback.format_exc()}")
        raise HTTPException(status_code=500, detail="internal server error")


@router.delete("/{artifact_id}")
async def delete_artifact(request: Request, artifact_id: str):
    """Delete an artifact by ID"""

    # Get API key from request state (set by AuthMiddleware)
    api_key = getattr(request.state, "api_key", None)

    if not api_key:
        raise HTTPException(status_code=401, detail="Unauthorized")

    try:
        async with aiohttp.ClientSession() as session:
            headers = {"X-API-KEY": f"{api_key}"}
            async with session.delete(
                f"{PANDA_AGI_SERVER_URL}/artifacts/{artifact_id}", headers=headers
            ) as resp:
                if resp.status != 200:
                    response = await resp.json()
                    logger.error(
                        f"Error deleting artifact: {resp.status} {response.get('detail', 'Unknown error')}"
                    )
                    raise HTTPException(
                        status_code=resp.status,
                        detail="Failed to delete creation",
                    )

                return {"detail": "Creation deleted successfully"}

    except HTTPException as e:
        raise e
    except Exception as e:
        logger.error(f"Error deleting creation: {traceback.format_exc()}")
        raise HTTPException(status_code=500, detail="internal server error")


@router.patch("/{artifact_id}", response_model=ArtifactResponse)
async def update_artifact(
    request: Request, artifact_id: str, update_data: ArtifactUpdateRequest
) -> ArtifactResponse:
    """Update an artifact name and/or public status"""

    # Get API key from request state (set by AuthMiddleware)
    api_key = getattr(request.state, "api_key", None)

    if not api_key:
        raise HTTPException(status_code=401, detail="Unauthorized")

    try:
        async with aiohttp.ClientSession() as session:
            headers = {"X-API-KEY": f"{api_key}"}
            async with session.patch(
                f"{PANDA_AGI_SERVER_URL}/artifacts/{artifact_id}",
                json=update_data.dict(exclude_none=True),
                headers=headers,
            ) as resp:
                if resp.status != 200:
                    response = await resp.json()
                    logger.error(
                        f"Error updating creation: {resp.status} {response.get('detail', 'Unknown error')}"
                    )
                    raise HTTPException(
                        status_code=resp.status,
                        detail=f"Failed to update creation",
                    )

                return await resp.json()

    except HTTPException as e:
        raise e
    except Exception as e:
        logger.error(f"Error updating creation: {traceback.format_exc()}")
        raise HTTPException(status_code=500, detail="internal server error")<|MERGE_RESOLUTION|>--- conflicted
+++ resolved
@@ -293,11 +293,7 @@
 
 
 async def _get_public_artifact_file(
-<<<<<<< HEAD
-    artifact_id: UUID, file_path: str = "index.html"
-=======
     artifact_id: UUID, file_path: str = "index.html", raw: bool = False
->>>>>>> 20d98f69
 ) -> Response:
     """Helper function to get public artifact file content"""
     try:
@@ -315,9 +311,6 @@
                 # Get content as bytes
                 content_bytes = await resp.read()
 
-<<<<<<< HEAD
-                # Determine MIME type
-=======
                 # Check if it's a markdown file and raw mode is not requested
                 if file_path.lower().endswith((".md", ".markdown")) and not raw:
                     pdf_response = await process_artifact_markdown_to_pdf(
@@ -332,7 +325,6 @@
                         return pdf_response
 
                 # Determine MIME type for non-markdown files or when conversion fails
->>>>>>> 20d98f69
                 mime_type, _ = mimetypes.guess_type(file_path)
                 if not mime_type:
                     mime_type = "application/octet-stream"
@@ -351,16 +343,10 @@
     request: Request,
     artifact_id: UUID,
     file_path: str,
-<<<<<<< HEAD
-) -> Response:
-    """Get artifact file content (public route, no authentication required)"""
-    return await _get_public_artifact_file(artifact_id, file_path)
-=======
     raw: bool = Query(False, alias="raw"),
 ) -> Response:
     """Get artifact file content (public route, no authentication required)"""
     return await _get_public_artifact_file(artifact_id, file_path, raw)
->>>>>>> 20d98f69
 
 
 @router.get("/{artifact_id}/{file_path:path}")
