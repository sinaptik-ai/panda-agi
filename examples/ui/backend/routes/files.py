"""
File routes for the PandaAGI SDK API.
"""

import logging
import mimetypes
import os
import tempfile
from pathlib import Path
from typing import Optional

from fastapi import APIRouter, File, Form, HTTPException, Query, UploadFile
from fastapi.responses import FileResponse, Response
<<<<<<< HEAD
=======
from services.files import FilesService
>>>>>>> 78f9118c
from services.agent import get_or_create_agent

from panda_agi.envs.base_env import BaseEnv

logger = logging.getLogger("panda_agi_api")

# Get workspace path from environment variable with fallback
WORKSPACE_PATH = os.getenv("WORKSPACE_PATH", "./workspace")

router = APIRouter(tags=["files"])


@router.post("/files/upload")
async def upload_files(
    file: UploadFile = File(...), conversation_id: Optional[str] = Form(None)
):
    """
    Upload a file to the workspace using E2BEnv.

    Args:
        file: The file to upload
        conversation_id: Optional ID of the conversation

    Returns:
        dict: Upload status and file information
    """
    try:
        local_agent = await get_or_create_agent(conversation_id)
        local_env = local_agent[0].environment

        if not local_env:
            raise HTTPException(
                status_code=500,
                detail="Something went wrong, unable to create environment!",
            )

        workspace_path = Path(WORKSPACE_PATH)

        path_exists = await local_env.path_exists(workspace_path)
        if not path_exists:
            # Ensure workspace directory exists using environment abstraction
            await local_env.mkdir(workspace_path, parents=True, exist_ok=True)

        # Sanitize filename to prevent directory traversal
        safe_filename = (
            file.filename.replace("..", "").replace("/", "_").replace("\\", "_")
        )
        if not safe_filename:
            raise HTTPException(status_code=400, detail="Invalid filename")

        # Create the target file path
        file_path = workspace_path / safe_filename

        # Handle file name conflicts by adding a counter
        counter = 1
        original_stem = file_path.stem
        original_suffix = file_path.suffix

        # Check if file exists using E2BEnv and handle conflicts
        while await local_env.path_exists(file_path):
            file_path = workspace_path / f"{original_stem}_{counter}{original_suffix}"
            counter += 1

        # Read the uploaded file content
        content = await file.read()

        # Write the file using E2BEnv
        result = await local_env.write_file(
            safe_filename, content, mode="wb", encoding=None
        )

        if result["status"] != "success":
            raise Exception(
                f"Failed to write file: {result.get('message', 'Unknown error')}"
            )

        # Return success response
        return {
            "status": "success",
            "filename": file_path.name,
            "original_filename": file.filename,
            "size": len(content),
            "path": str(file_path).replace(WORKSPACE_PATH, ""),
            "conversation_id": (
                conversation_id or local_env.metadata.get("conversation_id", None)
                if local_env.metadata
                else None
            ),
            "event_type": "file_upload",
        }

    except Exception as e:
        import traceback

        error_trace = traceback.format_exc()
        logger.error(f"Error in upload_files: {e}\n{error_trace}")
        raise HTTPException(status_code=500, detail=f"Upload failed: {str(e)}")


<<<<<<< HEAD
async def validate_and_correct_file_path(
    local_env: BaseEnv, file_path: str, workspace_path: str | None = None
):
    """
    Read the content of a file.
    """
    path_exists = await local_env.path_exists(file_path)
    if path_exists:
        return file_path
    else:
        if not workspace_path:
            return None

        files = await local_env.list_files(recursive=True)

        if files["status"] == "success":
            exist_file_path = None
            count_of_files = 0
            for file in files["files"]:
                if file["name"] == file_path and file["type"] == "file":
                    exist_file_path = file
                    count_of_files += 1

            if exist_file_path and count_of_files == 1:
                return exist_file_path["relative_path"]

        return None


=======
>>>>>>> 78f9118c
@router.get("/{conversation_id}/files/download")
async def download_file(
    conversation_id: str,
    file_path: str = Query(..., description="Path to the file to download"),
):
    """
    Download a file from the workspace.

    Args:
        conversation_id: ID of the conversation
        file_path: Path to the file to download

    Returns:
        FileResponse: The file to download
    """
    try:
        local_agent = await get_or_create_agent(conversation_id)
        local_env = local_agent[0].environment
        if not local_env:
            raise HTTPException(
                status_code=500,
                detail="Something went wrong, unable to fetch environment!",
            )

        logger.debug(f"Download request for file_path: '{file_path}'")
        logger.debug(f"Current working directory: {os.getcwd()}")
        logger.debug(f"WORKSPACE_PATH: {WORKSPACE_PATH}")

        # Resolve the file path within environment
        workspace_path = Path(WORKSPACE_PATH)

        # Check if file exists using E2BEnv
        file_path: str | None = await FilesService.validate_and_correct_file_path(
            local_env, file_path, str(workspace_path)
        )
        # Check if file exists
        if not file_path:
            logger.debug("File not found, raising 404")
            raise HTTPException(status_code=404, detail="File not found")

        file_path_str = str(file_path).lstrip("/")
        resolved_path = workspace_path / file_path_str
        logger.debug(f"Resolved file path: {resolved_path}")
        logger.debug(f"Path exists: {file_path}")

        # Security check: ensure the resolved path is within workspace
        if not str(resolved_path).startswith(str(workspace_path)):
            logger.debug("Security check failed")
            raise HTTPException(
                status_code=403, detail="Access denied: path outside workspace"
            )

        # Get file info to check if it's a directory
        file_info = await local_env.list_files(resolved_path.parent)
        if file_info["status"] == "success":
            logger.debug(f"File info: {file_info}")
            for file in file_info["files"]:
                logger.debug(f"Checking file: {file}")
                # Check if this is the file we're looking for and if it's a directory
                if (
                    isinstance(file, dict)
                    and file.get("name") == resolved_path.name
                    and file.get("type") == "directory"
                ):
                    logger.debug("Path is not a file, raising 400")
                    raise HTTPException(status_code=400, detail="Path is not a file")

        logger.debug("File found, proceeding with download logic")

        # Check if it's a markdown file
        if resolved_path.suffix.lower() in [".md", ".markdown"]:
            logger.debug(f"Attempting to convert markdown file: {resolved_path}")
            try:
                from io import BytesIO

                import markdown
                import weasyprint

                logger.debug("Successfully imported markdown and weasyprint")

                # Read markdown content using E2BEnv
                file_result = await local_env.read_file(
                    resolved_path, mode="r", encoding="utf-8"
                )
                if file_result["status"] != "success":
                    raise Exception(
                        f"Failed to read file: {file_result.get('message', 'Unknown error')}"
                    )

                md_content = file_result["content"]
                logger.debug(f"Read markdown content, length: {len(md_content)}")

                # Convert markdown to HTML
                html = markdown.markdown(
                    md_content, extensions=["tables", "fenced_code", "toc"]
                )

                logger.debug("Successfully converted markdown to HTML")

                # Add basic CSS styling for better PDF appearance
                html_with_style = f"""
                <!DOCTYPE html>
                <html>
                <head>
                    <meta charset="utf-8">
                    <title>{resolved_path.stem}</title>
                    <style>
                        body {{ font-family: -apple-system, BlinkMacSystemFont, 'Segoe UI', Roboto, sans-serif; line-height: 1.6; margin: 40px; color: #333; }}
                        h1, h2, h3, h4, h5, h6 {{ color: #2c3e50; margin-top: 24px; margin-bottom: 16px; }}
                        h1 {{ border-bottom: 2px solid #eaecef; padding-bottom: 8px; }}
                        h2 {{ border-bottom: 1px solid #eaecef; padding-bottom: 4px; }}
                        code {{ background-color: #f6f8fa; padding: 2px 4px; border-radius: 3px; font-family: 'SFMono-Regular', Consolas, monospace; }}
                        pre {{ background-color: #f6f8fa; padding: 16px; border-radius: 6px; overflow-x: auto; }}
                        blockquote {{ border-left: 4px solid #dfe2e5; padding-left: 16px; margin-left: 0; color: #6a737d; }}
                        table {{ border-collapse: collapse; width: 100%; margin: 16px 0; }}
                        th, td {{ border: 1px solid #dfe2e5; padding: 8px 12px; text-align: left; }}
                        th {{ background-color: #f6f8fa; font-weight: 600; }}
                        a {{ color: #0366d6; text-decoration: none; }}
                        a:hover {{ text-decoration: underline; }}
                    </style>
                </head>
                <body>
                    {html}
                </body>
                </html>
                """

                logger.debug("Created HTML with styling")

                # Convert HTML to PDF
                try:
                    # Create HTML document from string and convert to PDF bytes
                    html_doc = weasyprint.HTML(string=html_with_style)
                    pdf_bytes = html_doc.write_pdf()

                    # Write to buffer
                    pdf_buffer = BytesIO()
                    pdf_buffer.write(pdf_bytes)
                    pdf_buffer.seek(0)
                except Exception as pdf_error:
                    logger.debug(
                        f"PDF conversion error details: {type(pdf_error).__name__}: {pdf_error}"
                    )
                    raise pdf_error

                logger.debug("Successfully converted HTML to PDF")

                # Create a temporary PDF file
                with tempfile.NamedTemporaryFile(
                    delete=False, suffix=".pdf"
                ) as temp_pdf:
                    temp_pdf.write(pdf_buffer.getvalue())
                    temp_pdf_path = temp_pdf.name

                logger.debug(f"Created temporary PDF file: {temp_pdf_path}")

                # Return PDF file for download
                pdf_filename = f"{resolved_path.stem}.pdf"
                logger.debug(f"Returning PDF download: {pdf_filename}")
                return FileResponse(
                    path=temp_pdf_path,
                    filename=pdf_filename,
                    media_type="application/pdf",
                    headers={
                        "Content-Disposition": f"attachment; filename={pdf_filename}"
                    },
                )

            except ImportError as ie:
                # If markdown/weasyprint not available, fall back to regular download
                logger.debug(f"Import error during PDF conversion: {ie}")
                pass
            except Exception as e:
                # If conversion fails, fall back to regular download
                logger.debug(f"PDF conversion failed with error: {e}")
                pass

        logger.debug(f"Serving regular file download: {resolved_path.name}")
        # Read file content using E2BEnv and return it as a download
        filename = resolved_path.name

        # Read file content using E2BEnv
        file_result = await local_env.read_file(file_path_str, mode="rb", encoding=None)
        if file_result["status"] != "success":
            raise Exception(
                f"Failed to read file: {file_result.get('message', 'Unknown error')}"
            )

        # Create a temporary file to serve
        with tempfile.NamedTemporaryFile(delete=False) as temp_file:
            # Ensure content is bytes
            content = file_result["content"]
            if isinstance(content, str):
                content = content.encode("utf-8")
            temp_file.write(content)
            temp_file_path = temp_file.name

        # Return file for download
        return FileResponse(
            path=temp_file_path,
            filename=filename,
            media_type=mimetypes.guess_type(filename)[0] or "application/octet-stream",
        )
    except Exception as e:
        import traceback

        error_trace = traceback.format_exc()
        logger.error(f"Error in download_file: {e}\n{error_trace}")
        raise HTTPException(status_code=500, detail=f"Error downloading file: {str(e)}")


@router.get("/{conversation_id}/files/{file_path:path}")
async def read_file(conversation_id: str, file_path: str):
    """
    Read a file from the E2B sandbox workspace and serve it directly.

    Args:
        conversation_id: ID of the conversation
        file_path: Path to the file to read

    Returns:
        Response: The file content
    """
    try:
        local_agent = await get_or_create_agent(conversation_id)
        local_env = local_agent[0].environment
        if not local_env:
            raise HTTPException(
                status_code=500,
                detail="Something went wrong, unable to fetch environment!",
            )

        # Resolve and check within workspace via local_env logic
        # local_env._resolve_path handles base_path restrictions
        resolved = local_env._resolve_path(file_path)
        # Optional: ensure it's within base_path
        base = Path(local_env.base_path).resolve()
        try:
            resolved.resolve().relative_to(base)
        except Exception:
            raise HTTPException(
                status_code=403, detail="Access denied: outside workspace"
            )

        # Check existence via sandbox API
        file_path: str | None = await FilesService.validate_and_correct_file_path(
            local_env, file_path, str(base)
        )
        if not file_path:
            raise HTTPException(status_code=404, detail="File not found")

        # Read file as binary to preserve any type
        read_res = await local_env.read_file(file_path, mode="rb")
        if read_res.get("status") != "success":
            detail = read_res.get("message", "Unknown error")
            raise HTTPException(status_code=500, detail=f"Error reading file: {detail}")

        content = read_res.get("content", b"")
        # content may be bytes or str; ensure bytes for binary
        if isinstance(content, str):
            content_bytes = content.encode("utf-8")
        else:
            content_bytes = content

        # Determine MIME type by extension
        mime_type, _ = mimetypes.guess_type(file_path)
        if not mime_type:
            mime_type = "application/octet-stream"

        return Response(content=content_bytes, media_type=mime_type)

    except HTTPException:
        # Re-raise HTTP exceptions without modification
        raise
    except Exception as e:
        import traceback

        error_trace = traceback.format_exc()
        logger.error(f"Error in read_file: {e}\n{error_trace}")
        raise HTTPException(status_code=500, detail=f"Error reading file: {str(e)}")


@router.get("/files/test-download")
async def test_download_file(
    file_path: str = Query(..., description="Path to the file to download"),
):
    """
    Test download endpoint.

    Args:
        file_path: Path to the file to download

    Returns:
        FileResponse or dict: The file to download or error message
    """
    try:
        print(f"TEST DEBUG: Download request for file_path: '{file_path}'")
        print(f"TEST DEBUG: WORKSPACE_PATH: {WORKSPACE_PATH}")

        # Resolve the file path relative to workspace
        workspace_path = Path(WORKSPACE_PATH)
        print(f"TEST DEBUG: Resolved workspace_path: {workspace_path.resolve()}")

        resolved_path = workspace_path / file_path
        print(f"TEST DEBUG: Resolved file path: {resolved_path.resolve()}")
        print(f"TEST DEBUG: File exists: {resolved_path.exists()}")

        if not resolved_path.exists():
            return {"error": "File not found", "path": str(resolved_path.resolve())}

        return FileResponse(
            path=resolved_path,
            filename=resolved_path.name,
            media_type="application/octet-stream",
            headers={
                "Content-Disposition": f"attachment; filename={resolved_path.name}"
            },
        )

    except Exception as e:
        print(f"TEST DEBUG: Error: {e}")
        return {"error": str(e)}<|MERGE_RESOLUTION|>--- conflicted
+++ resolved
@@ -11,13 +11,8 @@
 
 from fastapi import APIRouter, File, Form, HTTPException, Query, UploadFile
 from fastapi.responses import FileResponse, Response
-<<<<<<< HEAD
-=======
+from services.agent import get_or_create_agent
 from services.files import FilesService
->>>>>>> 78f9118c
-from services.agent import get_or_create_agent
-
-from panda_agi.envs.base_env import BaseEnv
 
 logger = logging.getLogger("panda_agi_api")
 
@@ -114,38 +109,6 @@
         raise HTTPException(status_code=500, detail=f"Upload failed: {str(e)}")
 
 
-<<<<<<< HEAD
-async def validate_and_correct_file_path(
-    local_env: BaseEnv, file_path: str, workspace_path: str | None = None
-):
-    """
-    Read the content of a file.
-    """
-    path_exists = await local_env.path_exists(file_path)
-    if path_exists:
-        return file_path
-    else:
-        if not workspace_path:
-            return None
-
-        files = await local_env.list_files(recursive=True)
-
-        if files["status"] == "success":
-            exist_file_path = None
-            count_of_files = 0
-            for file in files["files"]:
-                if file["name"] == file_path and file["type"] == "file":
-                    exist_file_path = file
-                    count_of_files += 1
-
-            if exist_file_path and count_of_files == 1:
-                return exist_file_path["relative_path"]
-
-        return None
-
-
-=======
->>>>>>> 78f9118c
 @router.get("/{conversation_id}/files/download")
 async def download_file(
     conversation_id: str,
