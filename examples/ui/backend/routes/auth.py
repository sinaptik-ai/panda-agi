"""
Authentication routes for the PandaAGI API.
"""

import aiohttp
import json
from typing import Optional
from fastapi import APIRouter, Query, Depends, HTTPException, Response
from fastapi.security import HTTPBearer, HTTPAuthorizationCredentials
from fastapi.responses import JSONResponse
import os

from fastapi.responses import JSONResponse


PANDA_AGI_SERVER_URL = (
    os.environ.get("PANDA_AGI_BASE_URL") or "https://agi-api.pandas-ai.com"
)

# Create router
router = APIRouter(prefix="/public/auth", tags=["authentication"])

# Security scheme for bearer token
security = HTTPBearer()


@router.get("/github")
async def github_auth(redirect_uri: Optional[str] = Query(None)):
    """GitHub auth endpoint with optional redirect_uri"""
    async with aiohttp.ClientSession() as session:
        payload = {}
        # Use the provided redirect_uri or fall back to production URL
        payload["redirect_uri"] = (
            redirect_uri or "https://agi.panda-agi.com/authenticate"
        )

        async with session.post(
            f"{PANDA_AGI_SERVER_URL}/public/auth/github", json=payload
        ) as resp:
            if resp.status != 200:
                raise HTTPException(
                    status_code=resp.status, detail="GitHub authentication failed"
                )

            response = await resp.json()
            return response


@router.get("/validate")
async def validate_auth(credentials: HTTPAuthorizationCredentials = Depends(security)):
    """Validate authentication token by forwarding to backend service and set cookie"""
    token = credentials.credentials  # Extract the token from the bearer header

    async with aiohttp.ClientSession() as session:
        # Pass the token in the Authorization header to the backend service
        headers = {"X-Authorization": f"Bearer {token}"}

        async with session.get(
            f"{PANDA_AGI_SERVER_URL}/auth/validate", headers=headers
        ) as resp:
            if resp.status != 200:
                raise HTTPException(
                    status_code=resp.status, detail="Token validation failed"
                )

            response_data = await resp.json()

            # Create response with cookie
            response = JSONResponse(content=response_data)
            return response


@router.post("/refresh-token")
async def refresh_token(refresh_token_data: dict):
    """Refresh authentication token by forwarding to backend service"""
<<<<<<< HEAD
    try:
        async with aiohttp.ClientSession() as session:
            async with session.post(
                f"{PANDA_AGI_SERVER_URL}/public/auth/refresh-token",
                json=refresh_token_data,
            ) as resp:
                if resp.status != 200:
                    print(resp)
                    print("REFRESH TOKEN RESPONSE", await resp.text())
                    raise HTTPException(
                        status_code=resp.status, detail="Token refresh failed"
                    )

                response_data = await resp.json()

                # Create response with cookie
                response = JSONResponse(content=response_data)

                return response
    except aiohttp.ClientConnectorError:
        raise HTTPException(
            status_code=503,
            detail="Authentication service is currently unavailable. Please try again later.",
        )
    except aiohttp.ServerTimeoutError:
        raise HTTPException(
            status_code=504,
            detail="Authentication service is taking too long to respond. Please try again.",
        )
    except Exception as e:
        raise HTTPException(
            status_code=500, detail=f"Authentication service error: {str(e)}"
        )
=======
    async with aiohttp.ClientSession() as session:
        async with session.post(
            f"{PANDA_AGI_SERVER_URL}/public/auth/refresh-token", json=refresh_token_data
        ) as resp:
            if resp.status != 200:
                raise HTTPException(
                    status_code=resp.status, detail="Token refresh failed"
                )

            response_data = await resp.json()

            # Create response with cookie
            response = JSONResponse(content=response_data)

            return response
>>>>>>> 279221b7
<|MERGE_RESOLUTION|>--- conflicted
+++ resolved
@@ -73,7 +73,6 @@
 @router.post("/refresh-token")
 async def refresh_token(refresh_token_data: dict):
     """Refresh authentication token by forwarding to backend service"""
-<<<<<<< HEAD
     try:
         async with aiohttp.ClientSession() as session:
             async with session.post(
@@ -106,21 +105,4 @@
     except Exception as e:
         raise HTTPException(
             status_code=500, detail=f"Authentication service error: {str(e)}"
-        )
-=======
-    async with aiohttp.ClientSession() as session:
-        async with session.post(
-            f"{PANDA_AGI_SERVER_URL}/public/auth/refresh-token", json=refresh_token_data
-        ) as resp:
-            if resp.status != 200:
-                raise HTTPException(
-                    status_code=resp.status, detail="Token refresh failed"
-                )
-
-            response_data = await resp.json()
-
-            # Create response with cookie
-            response = JSONResponse(content=response_data)
-
-            return response
->>>>>>> 279221b7
+        )