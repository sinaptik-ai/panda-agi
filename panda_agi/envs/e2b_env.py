--- conflicted
+++ resolved
@@ -275,15 +275,9 @@
             return {
                 "status": "error",
                 "message": f"Error listing files: {str(e)}",
-<<<<<<< HEAD
                 "path": str(resolved_path)
                 if "resolved_path" in locals()
                 else str(path),
-=======
-                "path": (
-                    str(resolved_path) if "resolved_path" in locals() else str(path)
-                ),
->>>>>>> 78f9118c
             }
 
     async def path_exists(self, path: Union[str, Path]) -> bool:
@@ -387,12 +381,14 @@
     def get_hosted_url(self, port) -> str:
         return self.sandbox.get_host(port)
 
-<<<<<<< HEAD
-    def is_port_available(self, port: int) -> bool:
-=======
+    def kill(self):
+        """
+        Destructor: schedule sandbox.close() if possible.
+        """
+        self.sandbox.kill()
+
     async def is_port_available(self, port: int) -> bool:
->>>>>>> 78f9118c
-        pass
+        return port not in self.ports
 
     def get_available_ports(self) -> List[int]:
         return self.ports